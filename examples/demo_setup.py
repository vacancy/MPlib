--- conflicted
+++ resolved
@@ -61,22 +61,9 @@
       )
 
   def setup_planner(self, **kwargs):
-<<<<<<< HEAD
-    """
-    link and joint names are the one you are actively planning with
-    """
-    link_names = ["panda_link0", "panda_link1", "panda_link2", "panda_link3", "panda_link4", "panda_link5", "panda_link6", "panda_link7", "panda_hand", "panda_leftfinger", "panda_rightfinger"]
-    joint_names = ["panda_joint1", "panda_joint2", "panda_joint3", "panda_joint4", "panda_joint5", "panda_joint6", "panda_joint7", "panda_finger_joint1", "panda_finger_joint2"]
     self.planner = mplib.Planner(
       urdf=kwargs.get('urdf_path', "./data/panda/panda.urdf"),
       srdf=kwargs.get('srdf_path', "./data/panda/panda.srdf"),
-      user_link_names=kwargs.get("link_names", link_names),
-      user_joint_names=kwargs.get("joint_names", joint_names),
-=======
-    self.planner = mplib.Planner(
-      urdf=kwargs.get('urdf_path', "./data/panda/panda.urdf"),
-      srdf=kwargs.get('srdf_path', "./data/panda/panda.srdf"),
->>>>>>> 8044b4ef
       move_group=kwargs.get('move_group', 'panda_hand'),
       joint_vel_limits=kwargs.get('joint_vel_limits', np.ones(7)),
       joint_acc_limits=kwargs.get('joint_acc_limits', np.ones(7))
@@ -118,22 +105,15 @@
   def close_gripper(self):
     self.set_gripper(0)
 
-<<<<<<< HEAD
-  def move_to_pose_with_RRTConnect(self, pose, use_point_cloud=True, use_attach=True):
+  def move_to_pose_with_RRTConnect(self, pose, use_point_cloud=False, use_attach=False):
     result = self.planner.plan_qpos_to_pose(
-      pose, self.robot.get_qpos(), time_step=1/250, use_point_cloud=use_point_cloud, use_attach=use_attach)
-=======
-  def move_to_pose_with_RRTConnect(self, pose, use_point_cloud=False, use_attach=False, level=False):
-    result = self.planner.plan(
       pose,
       self.robot.get_qpos(),
       time_step=1/250,
       use_point_cloud=use_point_cloud,
       use_attach=use_attach,
-      planner_name="RRTConnect",
-      align_axis=[0.0,0.0,-1.0] if level else None
+      planner_name="RRTConnect"
     )
->>>>>>> 8044b4ef
     if result['status'] != "Success":
       print(result['status'])
       return -1
@@ -150,8 +130,8 @@
       return self.move_to_pose_with_RRTConnect(pose, use_point_cloud, use_attach)
 
 
-  def move_to_pose(self, pose, with_screw=True, use_point_cloud=False, use_attach=False, level=False):
+  def move_to_pose(self, pose, with_screw=True, use_point_cloud=False, use_attach=False):
     if with_screw:
       return self.move_to_pose_with_screw(pose, use_point_cloud, use_attach)
     else:
-      return self.move_to_pose_with_RRTConnect(pose, use_point_cloud, use_attach, level)+      return self.move_to_pose_with_RRTConnect(pose, use_point_cloud, use_attach)