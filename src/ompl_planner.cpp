--- conflicted
+++ resolved
@@ -95,17 +95,12 @@
 
 template<typename DATATYPE>
 std::pair<std::string, Eigen::Matrix<DATATYPE, Eigen::Dynamic, Eigen::Dynamic>>
-<<<<<<< HEAD
-OMPLPlannerTpl<DATATYPE>::plan(VectorX const &start_state, std::vector<VectorX> const &goal_states, const std::string &planner_name,
-                                const double &time, const double& range, const bool& verbose) {
-=======
 OMPLPlannerTpl<DATATYPE>::plan(VectorX const &start_state,
                                std::vector<VectorX> const &goal_states,
                                const std::string &planner_name,
                                const double &time,
                                const double& range,
                                const bool& verbose) {
->>>>>>> f26a16d6
     ASSERT(start_state.rows() == goal_states[0].rows(),
         "Length of start state " + std::to_string(start_state.rows()) +
         " =/= length of goal state " + std::to_string(goal_states[0].rows()));
