--- conflicted
+++ resolved
@@ -62,20 +62,16 @@
 
     void setQpos(VectorX const& qpos, bool const& full=false);
 
-<<<<<<< HEAD
-    void updateSRDF(std::string const &srdf) {fcl_model.removeCollisionPairsFromSrdf(srdf);}
-
     /** only support one end effector case */
     size_t getEEFrameIndex() { 
-        return std::find(user_link_names.begin(), user_link_names.end(), move_group_end_effectors[0]) - user_link_names.begin();
+        return std::find(user_link_names.begin(), user_link_names.end(),
+                         move_group_end_effectors[0]) - user_link_names.begin();
     }
-=======
     void updateSRDF(std::string const &srdf) { fcl_model.removeCollisionPairsFromSrdf(srdf); }
 
     void setBasePose(const Vector7 &pose);
 
     Vector7 getBasePose() { return base_pose; }
->>>>>>> 16df9de0
 };
 
 template<typename T>
