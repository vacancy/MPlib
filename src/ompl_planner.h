--- conflicted
+++ resolved
@@ -105,7 +105,7 @@
         return articulation_idx < other.articulation_idx ||
                (articulation_idx == other.articulation_idx && joint_idx < other.joint_idx);
     }
-} FixedJoint;
+}  FixedJoint;
 
 typedef std::set<FixedJoint> FixedJoints;
 
@@ -119,39 +119,29 @@
 class ValidityCheckerTpl : public ob::StateValidityChecker {
     typedef Eigen::Matrix<DATATYPE, Eigen::Dynamic, 1> VectorX;
     PlanningWorldTpl_ptr<DATATYPE> world;
-<<<<<<< HEAD
+    bool is_rvss;
     FixedJoints fixed_joints;
 
 public:
-    ValidityCheckerTpl(PlanningWorldTpl_ptr<DATATYPE> world,
-                       const ob::SpaceInformationPtr &si, const FixedJoints &fixed_joints)
-            : ob::StateValidityChecker(si), world(world), fixed_joints(fixed_joints) {}
+    ValidityCheckerTpl(PlanningWorldTpl_ptr<DATATYPE> world, const ob::SpaceInformationPtr &si,
+                       bool is_rvss, const FixedJoints &fixed_joints=FixedJoints())
+            : ob::StateValidityChecker(si), world(world), is_rvss(is_rvss), fixed_joints(fixed_joints) {}
 
     void update_fixed_joints(const FixedJoints &fixed_joints) {
         this->fixed_joints = fixed_joints;
-=======
-    bool is_rvss;
-
-public:
-    ValidityCheckerTpl(PlanningWorldTpl_ptr<DATATYPE> world, const ob::SpaceInformationPtr &si, bool is_rvss)
-        : ob::StateValidityChecker(si), world(world), is_rvss(is_rvss) {}
+    }
+
     bool _isValid(VectorX state) const {
-        world->setQposAll(state);
+        world->setQposAll(add_fixed_joints(fixed_joints, state));
         return !world->collide();
     }
 
     bool isValid(const ob::State *state_raw) const {
         auto state = state2eigen<DATATYPE>(state_raw, si_, is_rvss);
         return _isValid(state);
->>>>>>> 8044b4ef
     }
 };
 
-<<<<<<< HEAD
-    bool _isValid(VectorX state) const {
-        world->setQposAll(add_fixed_joints(fixed_joints, state));
-        return !world->collide();
-=======
 class GeneralConstraint : public ob::Constraint {
     std::function<void(const Eigen::VectorXd &, Eigen::Ref<Eigen::VectorXd>)> f, j;
 public:
@@ -167,14 +157,6 @@
 
     void jacobian(const Eigen::Ref<const Eigen::VectorXd> &x, Eigen::Ref<Eigen::MatrixXd> out) const override {
         j(x, out);
->>>>>>> 8044b4ef
-    }
-
-    bool isValid(const ob::State *state_raw) const {
-        //std::cout << "Begin to check state" << std::endl;
-        //std::cout << "check " << state2eigen<DATATYPE>(state_raw, si_) << std::endl;
-        auto state = state2eigen<DATATYPE>(state_raw, si_);
-        return _isValid(state);
     }
 };
 
@@ -199,27 +181,8 @@
     using ValidityChecker = ValidityCheckerTpl<DATATYPE>;
     using ValidityChecker_ptr = ValidityCheckerTpl_ptr<DATATYPE>;
 
-
     DEFINE_TEMPLATE_EIGEN(DATATYPE)
 
-<<<<<<< HEAD
-    PlanningWorldTpl_ptr<DATATYPE> world;
-    
-    typedef struct PlanningConfig {
-        CompoundStateSpace_ptr cs;
-        SpaceInformation_ptr si;
-        ProblemDefinition_ptr pdef;
-        ValidityCheckerTpl_ptr<DATATYPE> valid_checker;
-        std::vector<DATATYPE> lower_joint_limits, upper_joint_limits;
-        std::vector<bool> is_revolute;
-        size_t dim;
-    } PlanningConfig;
-
-    std::map<FixedJoints, PlanningConfig> planning_configs;
-
-public:
-    VectorX random_sample_nearby(VectorX const &start_state, PlanningConfig &planning_config);
-=======
     std::shared_ptr<ob::RealVectorStateSpace> p_ambient_space;
     std::shared_ptr<ob::ProjectedStateSpace> p_constrained_space;
     CompoundStateSpace_ptr cs;
@@ -233,6 +196,7 @@
     size_t dim;
     std::vector<DATATYPE> lower_joint_limits, upper_joint_limits;
     std::vector<bool> is_revolute;
+    FixedJoints last_fixed_joints;  // if not empty, then we need to update the state space
     
     /** Certain joint configurations are the same if some joints are the same fmod 2pi. */
     std::shared_ptr<ob::GoalStates> make_goal_states(std::vector<VectorX> const &goal_states);
@@ -252,7 +216,6 @@
     // OMPLPlannerTpl(PlanningWorldTpl_ptr<DATATYPE> const &world);
     
     OMPLPlannerTpl(const PlanningWorldTpl_ptr<DATATYPE> &world, int robot_idx=0);
->>>>>>> 8044b4ef
 
     VectorX random_sample_nearby(VectorX const &start_state);
 
@@ -262,20 +225,10 @@
      * 
      * @param fixed_joints a vector of FixedJoint
      */
-    void build_planning_config(FixedJoints const &fixed_joints = FixedJoints());
+    void build_compound_state_space(FixedJoints const &fixed_joints = FixedJoints());
 
     PlanningWorldTpl_ptr<DATATYPE> get_world() { return world; }
 
-<<<<<<< HEAD
-    std::pair <std::string, Eigen::Matrix<DATATYPE, Eigen::Dynamic, Eigen::Dynamic>>
-    plan(const VectorX &start_state,
-         const std::vector<VectorX> &goal_states,
-         const std::string &planner_name = "RRTConnect",
-         const double &time = 1.0,
-         const double& range = 0.0,
-         const bool &verbose = false,
-         const FixedJoints &fixed_joints = FixedJoints());
-=======
     size_t get_dim() { return dim; }
 
     Eigen::MatrixXd simplify_path(Eigen::MatrixXd &path);
@@ -287,11 +240,11 @@
          const double &time = 1.0,
          const double &range = 0.0,
          const bool verbose = false,
+         const FixedJoints &fixed_joints = FixedJoints(),
          const bool no_simplification = false,
          std::function<void(const Eigen::VectorXd &, Eigen::Ref<Eigen::VectorXd>)> &constraint_function=nullptr,
          std::function<void(const Eigen::VectorXd &, Eigen::Ref<Eigen::VectorXd>)> &constraint_jacobian=nullptr,
          double constraint_tolerance=1e-3);
->>>>>>> 8044b4ef
 };
 
 
